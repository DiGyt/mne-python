# Authors: Alexandre Gramfort <gramfort@nmr.mgh.harvard.edu>
#          Martin Luessi <mluessi@nmr.mgh.harvard.edu>
#
# License: BSD (3-clause)

from warnings import warn

import numpy as np
from scipy import linalg, signal, fftpack

from ..fiff.constants import FIFF
from ..source_estimate import SourceEstimate
from ..time_frequency.tfr import cwt, morlet
from ..time_frequency.multitaper import dpss_windows, _psd_from_mt,\
                                        _psd_from_mt_adaptive, _mt_spectra
from ..baseline import rescale
from .inverse import combine_xyz, prepare_inverse_operator, _assemble_kernel, \
                     _pick_channels_inverse_operator, _check_method
from ..parallel import parallel_func


def source_band_induced_power(epochs, inverse_operator, bands, label=None,
                              lambda2=1.0 / 9.0, method="dSPM", n_cycles=5,
                              df=1, use_fft=False, decim=1, baseline=None,
                              baseline_mode='logratio', pca=True,
                              n_jobs=1, dSPM=None):
    """Compute source space induced power in given frequency bands

    Parameters
    ----------
    epochs: instance of Epochs
        The epochs
    inverse_operator: instance of inverse operator
        The inverse operator
    bands: dict
        Example : bands = dict(alpha=[8, 9])
    label: Label
        Restricts the source estimates to a given label
    lambda2: float
        The regularization parameter of the minimum norm
    method: "MNE" | "dSPM" | "sLORETA"
        Use mininum norm, dSPM or sLORETA
    n_cycles: float | array of float
        Number of cycles. Fixed number or one per frequency.
    df: float
        delta frequency within bands
    decim: int
        Temporal decimation factor
    use_fft: bool
        Do convolutions in time or frequency domain with FFT
    baseline: None (default) or tuple of length 2
        The time interval to apply baseline correction.
        If None do not apply it. If baseline is (a, b)
        the interval is between "a (s)" and "b (s)".
        If a is None the beginning of the data is used
        and if b is None then b is set to the end of the interval.
        If baseline is equal ot (None, None) all the time
        interval is used.
    baseline_mode: None | 'logratio' | 'zscore'
        Do baseline correction with ratio (power is divided by mean
        power during baseline) or zscore (power is divided by standard
        deviatio of power during baseline after substracting the mean,
        power = [power - mean(power_baseline)] / std(power_baseline))
    pca: bool
        If True, the true dimension of data is estimated before running
        the time frequency transforms. It reduces the computation times
        e.g. with a dataset that was maxfiltered (true dim is 64)
    n_jobs: int
        Number of jobs to run in parallel
    """
    method = _check_method(method, dSPM)

    frequencies = np.concatenate([np.arange(band[0], band[1] + df / 2.0, df)
                                 for _, band in bands.iteritems()])

    powers, _, vertno = _source_induced_power(epochs,
                                      inverse_operator, frequencies,
                                      label=label,
                                      lambda2=lambda2, method=method,
                                      n_cycles=n_cycles, decim=decim,
                                      use_fft=use_fft, pca=pca, n_jobs=n_jobs,
                                      with_plv=False)

    Fs = epochs.info['sfreq']  # sampling in Hz
    stcs = dict()

    for name, band in bands.iteritems():
        idx = [k for k, f in enumerate(frequencies) if band[0] <= f <= band[1]]

        # average power in band + mean over epochs
        power = np.mean(powers[:, idx, :], axis=1)

        # Run baseline correction
        power = rescale(power, epochs.times[::decim], baseline, baseline_mode,
                        verbose=True, copy=False)

        tmin = epochs.times[0]
        tstep = float(decim) / Fs
        stc = SourceEstimate(power, vertices=vertno, tmin=tmin, tstep=tstep)
        stcs[name] = stc

        print '[done]'

    return stcs


def _compute_pow_plv(data, K, sel, Ws, source_ori, use_fft, Vh, with_plv,
                     pick_normal, decim):
    """Aux function for source_induced_power"""
    n_times = data[:, :, ::decim].shape[2]
    n_freqs = len(Ws)
    n_sources = K.shape[0]
    is_free_ori = False
    if (source_ori == FIFF.FIFFV_MNE_FREE_ORI and not pick_normal):
        is_free_ori = True
        n_sources /= 3

    shape = (n_sources, n_freqs, n_times)
    power = np.zeros(shape, dtype=np.float)  # power
    if with_plv:
        shape = (n_sources, n_freqs, n_times)
        plv = np.zeros(shape, dtype=np.complex)  # phase lock
    else:
        plv = None

    for e in data:
        e = e[sel]  # keep only selected channels

        if Vh is not None:
            e = np.dot(Vh, e)  # reducing data rank

        for f, w in enumerate(Ws):
            tfr = cwt(e, [w], use_fft=use_fft)[:, :, ::decim]
            tfr = np.asfortranarray(tfr.reshape(len(e), -1))

            # phase lock and power at freq f
            if with_plv:
                plv_f = np.zeros((n_sources, n_times), dtype=np.complex)
            pow_f = np.zeros((n_sources, n_times), dtype=np.float)

            for k, t in enumerate([np.real(tfr), np.imag(tfr)]):
                sol = np.dot(K, t)

                sol_pick_normal = sol
                if is_free_ori:
                    sol_pick_normal = sol[2::3]

                if with_plv:
                    if k == 0:  # real
                        plv_f += sol_pick_normal
                    else:  # imag
                        plv_f += 1j * sol_pick_normal

                if is_free_ori:
                    # print 'combining the current components...',
                    sol = combine_xyz(sol, square=True)
                else:
                    np.power(sol, 2, sol)
                pow_f += sol
                del sol

            power[:, f, :] += pow_f
            del pow_f

            if with_plv:
                plv_f /= np.abs(plv_f)
                plv[:, f, :] += plv_f
                del plv_f

    return power, plv


def _source_induced_power(epochs, inverse_operator, frequencies, label=None,
                          lambda2=1.0 / 9.0, method="dSPM", n_cycles=5,
                          decim=1, use_fft=False, pca=True, pick_normal=True,
                          n_jobs=1, with_plv=True, zero_mean=False):
    """Aux function for source_induced_power
    """
    parallel, my_compute_pow_plv, n_jobs = parallel_func(_compute_pow_plv,
                                                         n_jobs)
    #
    #   Set up the inverse according to the parameters
    #
    epochs_data = epochs.get_data()

    nave = len(epochs_data)  # XXX : can do better when no preload

    inv = prepare_inverse_operator(inverse_operator, nave, lambda2, method)
    #
    #   Pick the correct channels from the data
    #
    sel = _pick_channels_inverse_operator(epochs.ch_names, inv)
    print 'Picked %d channels from the data' % len(sel)
    print 'Computing inverse...',
    #
    #   Simple matrix multiplication followed by combination of the
    #   three current components
    #
    #   This does all the data transformations to compute the weights for the
    #   eigenleads
    #
    K, noise_norm, vertno = _assemble_kernel(inv, label, method, pick_normal)

    if pca:
        U, s, Vh = linalg.svd(K, full_matrices=False)
        rank = np.sum(s > 1e-8 * s[0])
        K = s[:rank] * U[:, :rank]
        Vh = Vh[:rank]
        print 'Reducing data rank to %d' % rank
    else:
        Vh = None

    Fs = epochs.info['sfreq']  # sampling in Hz

    print 'Computing source power ...'

    Ws = morlet(Fs, frequencies, n_cycles=n_cycles, zero_mean=zero_mean)

    n_jobs = min(n_jobs, len(epochs_data))
    out = parallel(my_compute_pow_plv(data, K, sel, Ws,
                                      inv['source_ori'], use_fft, Vh,
                                      with_plv, pick_normal, decim)
                        for data in np.array_split(epochs_data, n_jobs))
    power = sum(o[0] for o in out)
    power /= len(epochs_data)  # average power over epochs

    if with_plv:
        plv = sum(o[1] for o in out)
        plv = np.abs(plv)
        plv /= len(epochs_data)  # average power over epochs
    else:
        plv = None

    if method != "MNE":
        power *= noise_norm.ravel()[:, None, None] ** 2

    return power, plv, vertno


def source_induced_power(epochs, inverse_operator, frequencies, label=None,
                         lambda2=1.0 / 9.0, method="dSPM", n_cycles=5, decim=1,
                         use_fft=False, pick_normal=False, baseline=None,
                         baseline_mode='logratio', pca=True, n_jobs=1,
                         dSPM=None, zero_mean=False):
    """Compute induced power and phase lock

    Computation can optionaly be restricted in a label.

    Parameters
    ----------
    epochs: instance of Epochs
        The epochs
    inverse_operator: instance of inverse operator
        The inverse operator
    label: Label
        Restricts the source estimates to a given label
    frequencies: array
        Array of frequencies of interest
    lambda2: float
        The regularization parameter of the minimum norm
    method: "MNE" | "dSPM" | "sLORETA"
        Use mininum norm, dSPM or sLORETA
    n_cycles: float | array of float
        Number of cycles. Fixed number or one per frequency.
    decim: int
        Temporal decimation factor
    use_fft: bool
        Do convolutions in time or frequency domain with FFT
    pick_normal: bool
        If True, rather than pooling the orientations by taking the norm,
        only the radial component is kept. This is only implemented
        when working with loose orientations.
    baseline: None (default) or tuple of length 2
        The time interval to apply baseline correction.
        If None do not apply it. If baseline is (a, b)
        the interval is between "a (s)" and "b (s)".
        If a is None the beginning of the data is used
        and if b is None then b is set to the end of the interval.
        If baseline is equal ot (None, None) all the time
        interval is used.
    baseline_mode: None | 'logratio' | 'zscore'
        Do baseline correction with ratio (power is divided by mean
        power during baseline) or zscore (power is divided by standard
        deviatio of power during baseline after substracting the mean,
        power = [power - mean(power_baseline)] / std(power_baseline))
    pca: bool
        If True, the true dimension of data is estimated before running
        the time frequency transforms. It reduces the computation times
        e.g. with a dataset that was maxfiltered (true dim is 64)
    n_jobs: int
        Number of jobs to run in parallel
    zero_mean: bool
        Make sure the wavelets are zero mean.
    """
    method = _check_method(method, dSPM)

    power, plv, vertno = _source_induced_power(epochs,
                            inverse_operator, frequencies,
                            label, lambda2, method, n_cycles, decim,
                            use_fft, pick_normal=pick_normal, pca=pca,
                            n_jobs=n_jobs)

    # Run baseline correction
    if baseline is not None:
        power = rescale(power, epochs.times[::decim], baseline, baseline_mode,
                        verbose=True, copy=False)

    return power, plv


def compute_source_psd(raw, inverse_operator, lambda2=1. / 9., method="dSPM",
                       tmin=None, tmax=None, fmin=0., fmax=200.,
                       NFFT=2048, overlap=0.5, pick_normal=False, label=None,
                       nave=1, pca=True):
    """Compute source power spectrum density (PSD)

    Parameters
    ----------
    raw : instance of Raw
        The raw data
    inverse_operator : dict
        The inverse operator
    lambda2: float
        The regularization parameter
    method: "MNE" | "dSPM" | "sLORETA"
        Use mininum norm, dSPM or sLORETA
    tmin : float | None
        The beginning of the time interval of interest (in seconds). If None
        start from the beginning of the file.
    tmax : float | None
        The end of the time interval of interest (in seconds). If None
        stop at the end of the file.
    fmin : float
        The lower frequency of interest
    fmax : float
        The upper frequency of interest
    NFFT: int
        Window size for the FFT. Should be a power of 2.
    overlap: float
        The overlap fraction between windows. Should be between 0 and 1.
        0 means no overlap.
    pick_normal : bool
        If True, rather than pooling the orientations by taking the norm,
        only the radial component is kept. This is only implemented
        when working with loose orientations.
    label: Label
        Restricts the source estimates to a given label
    nave : int
        The number of averages used to scale the noise covariance matrix.
    pca: bool
        If True, the true dimension of data is estimated before running
        the time frequency transforms. It reduces the computation times
        e.g. with a dataset that was maxfiltered (true dim is 64)

    Returns
    -------
    stc : SourceEstimate
        The PSD (in dB) of each of the sources.
    """

    print 'Considering frequencies %g ... %g Hz' % (fmin, fmax)

    inv = prepare_inverse_operator(inverse_operator, nave, lambda2, method)
    is_free_ori = inverse_operator['source_ori'] == FIFF.FIFFV_MNE_FREE_ORI

    #
    #   Pick the correct channels from the data
    #
    sel = _pick_channels_inverse_operator(raw.ch_names, inv)
    print 'Picked %d channels from the data' % len(sel)
    print 'Computing inverse...',
    #
    #   Simple matrix multiplication followed by combination of the
    #   three current components
    #
    #   This does all the data transformations to compute the weights for the
    #   eigenleads
    #
    K, noise_norm, vertno = _assemble_kernel(inv, label, method, pick_normal)

    if pca:
        U, s, Vh = linalg.svd(K, full_matrices=False)
        rank = np.sum(s > 1e-8 * s[0])
        K = s[:rank] * U[:, :rank]
        Vh = Vh[:rank]
        print 'Reducing data rank to %d' % rank
    else:
        Vh = None

    start, stop = 0, raw.last_samp + 1 - raw.first_samp
    if tmin is not None:
        start = raw.time_to_index(tmin)[0]
    if tmax is not None:
        stop = raw.time_to_index(tmax)[0] + 1
    NFFT = int(NFFT)
    Fs = raw.info['sfreq']
    window = signal.hanning(NFFT)
    freqs = fftpack.fftfreq(NFFT, 1. / Fs)
    freqs_mask = (freqs >= 0) & (freqs >= fmin) & (freqs <= fmax)
    freqs = freqs[freqs_mask]
    fstep = np.mean(np.diff(freqs))
    psd = np.zeros((noise_norm.size, np.sum(freqs_mask)))
    n_windows = 0

    for this_start in np.arange(start, stop, int(NFFT * (1. - overlap))):
        data, _ = raw[sel, this_start:this_start + NFFT]
        if data.shape[1] < NFFT:
            print "Skipping last buffer"
            break

        if Vh is not None:
            data = np.dot(Vh, data)  # reducing data rank

        data *= window[None, :]

        data_fft = fftpack.fft(data)[:, freqs_mask]
        sol = np.dot(K, data_fft)

        if is_free_ori and not pick_normal:
            sol = combine_xyz(sol, square=True)
        else:
            sol = np.abs(sol) ** 2

        if method != "MNE":
            sol *= noise_norm ** 2

        psd += sol
        n_windows += 1

    psd /= n_windows

    psd = 10 * np.log10(psd)

<<<<<<< HEAD
    stc = _make_stc(psd, fmin * 1e-3, fstep * 1e-3, vertno)
    return stc


def _compute_source_psd_epochs(epochs, inverse_operator, lambda2=1. / 9.,
                              method="dSPM", fmin=0., fmax=200.,
                              pick_normal=False, label=None, nave=1,
                              pca=True, inv_split=None, bandwidth=4.,
                              adaptive=False, low_bias=True, n_jobs=1):
    """ Generator for compute_source_psd_epochs """

    print 'Considering frequencies %g ... %g Hz' % (fmin, fmax)

    inv = prepare_inverse_operator(inverse_operator, nave, lambda2, method)
    is_free_ori = inverse_operator['source_ori'] == FIFF.FIFFV_MNE_FREE_ORI

    #
    #   Pick the correct channels from the data
    #
    sel = _pick_channels_inverse_operator(epochs.ch_names, inv)
    print 'Picked %d channels from the data' % len(sel)
    print 'Computing inverse...',
    #
    #   Simple matrix multiplication followed by combination of the
    #   three current components
    #
    #   This does all the data transformations to compute the weights for the
    #   eigenleads
    #
    K, noise_norm, vertno = _assemble_kernel(inv, label, method, pick_normal)

    if pca:
        U, s, Vh = linalg.svd(K, full_matrices=False)
        rank = np.sum(s > 1e-8 * s[0])
        K = s[:rank] * U[:, :rank]
        Vh = Vh[:rank]
        print 'Reducing data rank to %d' % rank
    else:
        Vh = None

    # split the inverse operator
    if inv_split is not None:
        K_split = np.array_split(K, inv_split)
    else:
        K_split = [K]

    # compute DPSS windows
    n_times = len(epochs.times)
    sfreq = epochs.info['sfreq']

    # compute standardized half-bandwidth
    half_nbw = float(bandwidth) * n_times / (2 * sfreq)
    n_tapers_max = int(2 * half_nbw)

    dpss, eigvals = dpss_windows(n_times, half_nbw, n_tapers_max,
                                 low_bias=low_bias)
    n_tapers = len(dpss)

    print 'Using %d tapers with bandwidth %0.1fHz' % (n_tapers, bandwidth)

    if adaptive and len(eigvals) < 3:
        warn('Not adaptively combining the spectral estimators '
             'due to a low number of tapers.')
        adaptive = False

    if adaptive:
        parallel, my_psd_from_mt_adaptive, n_jobs = \
            parallel_func(_psd_from_mt_adaptive, n_jobs)
    else:
        weights = np.sqrt(eigvals)[np.newaxis, :, np.newaxis]

    for k, e in enumerate(epochs):
        print "Processing epoch : %d" % (k + 1)
        data = e[sel]

        if Vh is not None:
            data = np.dot(Vh, data)  # reducing data rank

        # compute tapered spectra in sensor space
        x_mt, freqs = _mt_spectra(data, dpss, sfreq)

        if k == 0:
            freq_mask = (freqs >= fmin) & (freqs <= fmax)
            fstep = np.mean(np.diff(freqs))

        # allocate space for output
        psd = np.empty((K.shape[0], np.sum(freq_mask)))

        # Optionally, we split the inverse operator into parts to save memory.
        # Without splitting the tapered spectra in source space have size
        # (n_vertices x n_tapers x n_times / 2)
        pos = 0
        for K_part in K_split:
            # allocate space for tapered spectra in source space
            x_mt_src = np.empty((K_part.shape[0], x_mt.shape[1],
                                x_mt.shape[2]), dtype=x_mt.dtype)

            # apply inverse to each taper
            for i in range(n_tapers):
                x_mt_src[:, i, :] = np.dot(K_part, x_mt[:, i, :])

            # compute the psd
            if adaptive:
                out = parallel(my_psd_from_mt_adaptive(x, eigvals, freq_mask)
                       for x in np.array_split(x_mt_src, n_jobs))
                this_psd = np.concatenate(out)
            else:
                x_mt_src = x_mt_src[:, :, freq_mask]
                this_psd = _psd_from_mt(x_mt_src, weights)

            psd[pos:pos + K_part.shape[0], :] = this_psd
            pos += K_part.shape[0]

        # combine orientations
        if is_free_ori and not pick_normal:
            psd = combine_xyz(psd, square=False)

        if method != "MNE":
            psd *= noise_norm ** 2

        stc = _make_stc(psd, fmin, fstep, vertno)

        # we return a generator object for "stream processing"
        yield stc


def compute_source_psd_epochs(epochs, inverse_operator, lambda2=1. / 9.,
                              method="dSPM", fmin=0., fmax=200.,
                              pick_normal=False, label=None, nave=1,
                              pca=True, inv_split=None, bandwidth=4.,
                              adaptive=False, low_bias=True,
                              return_generator=False, n_jobs=1):
    """Compute source power spectrum density (PSD) from Epochs using
       multi-taper method

    Parameters
    ----------
    epochs: instance of Epochs
        The raw data
    inverse_operator: dict
        The inverse operator
    lambda2: float
        The regularization parameter
    method: "MNE" | "dSPM" | "sLORETA"
        Use mininum norm, dSPM or sLORETA
    fmin: float
        The lower frequency of interest
    fmax: float
        The upper frequency of interest
    pick_normal: bool
        If True, rather than pooling the orientations by taking the norm,
        only the radial component is kept. This is only implemented
        when working with loose orientations.
    label: Label
        Restricts the source estimates to a given label
    nave: int
        The number of averages used to scale the noise covariance matrix.
    pca: bool
        If True, the true dimension of data is estimated before running
        the time frequency transforms. It reduces the computation times
        e.g. with a dataset that was maxfiltered (true dim is 64)
    inv_split: int or None
        Split inverse operator into inv_split parts in order to save memory
    bandwidth: float
        The bandwidth of the multi taper windowing function in Hz
    adaptive: bool
        Use adaptive weights to combine the tapered spectra into PSD
        (slow, use n_jobs >> 1 to speed up computation)
    low_bias: bool
        Only use tapers with more than 90% spectral concentration within
        bandwidth
    return_generator: bool
        Return a generator object instead of a list. This allows iterating
        over the stcs without having to keep them all in memory
    n_jobs: int
        Number of parallel jobs to use (only used if adaptive=True)

    Returns
    -------
    stcs: list (or generator object) of SourceEstimate
        The source space PSDs for each epoch
    """

    # use an auxillary function so we can either return a generator or a list
    stcs_gen = _compute_source_psd_epochs(epochs, inverse_operator,
                              lambda2=lambda2, method=method, fmin=fmin,
                              fmax=fmax, pick_normal=pick_normal, label=label,
                              nave=nave, pca=pca, inv_split=inv_split,
                              bandwidth=bandwidth, adaptive=adaptive,
                              low_bias=low_bias, n_jobs=n_jobs)

    if return_generator:
        # return generator object
        return stcs_gen
    else:
        # return a list
        stcs = list()
        for stc in stcs_gen:
            stcs.append(stc)

        return stcs
=======
    stc = SourceEstimate(psd, vertices=vertno, tmin=fmin * 1e-3,
                         tstep=fstep * 1e-3)
    return stc
>>>>>>> fe566010
<|MERGE_RESOLUTION|>--- conflicted
+++ resolved
@@ -431,8 +431,8 @@
 
     psd = 10 * np.log10(psd)
 
-<<<<<<< HEAD
-    stc = _make_stc(psd, fmin * 1e-3, fstep * 1e-3, vertno)
+    stc = SourceEstimate(psd, vertices=vertno, tmin=fmin * 1e-3,
+                         tstep=fstep * 1e-3)
     return stc
 
 
@@ -632,9 +632,4 @@
         for stc in stcs_gen:
             stcs.append(stc)
 
-        return stcs
-=======
-    stc = SourceEstimate(psd, vertices=vertno, tmin=fmin * 1e-3,
-                         tstep=fstep * 1e-3)
-    return stc
->>>>>>> fe566010
+        return stcs